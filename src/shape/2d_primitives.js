--- conflicted
+++ resolved
@@ -6,10 +6,6 @@
   var canvas = require('canvas');
   var constants = require('constants');
 
-<<<<<<< HEAD
-	p5.prototype.arc = function() {
-    // pend todo
-=======
   /**
    * Draw an arc
    *
@@ -29,7 +25,7 @@
    * @param  {Mode} optional parameter to determine the way of drawing the arc
    * @return {Void}
    */
-	Processing.prototype.arc = function(a, b, c, d, start, stop, mode) {
+	p5.prototype.arc = function(a, b, c, d, start, stop, mode) {
     var vals = canvas.modeAdjust(a, b, c, d, this.settings.ellipseMode);
     var radius = (vals.h > vals.w) ? vals.h / 2 : vals.w / 2,
       xScale = (vals.h > vals.w) ? vals.w / vals.h : 1, //scale the arc if it is oblong
@@ -48,7 +44,6 @@
     if(mode !== constants.OPEN && mode !== undefined) { // final stroke must be after fill so the fill does not cover part of the line
       this.curElement.context.stroke();
     }
->>>>>>> 7f85336a
 
     return this;
   };
