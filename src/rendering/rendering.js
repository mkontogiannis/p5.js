--- conflicted
+++ resolved
@@ -65,6 +65,7 @@
         c = this.canvas;
       }
     }
+    console.log('pixel density is ', this._pixelDensity);
 
     c.setAttribute('width', w*this._pixelDensity);
     c.setAttribute('height', h*this._pixelDensity);
@@ -182,24 +183,7 @@
    * </code>
    * </div>
    */
-<<<<<<< HEAD
   p5.prototype.createGraphics2D = function(w, h) {
-=======
-  p5.prototype.createGraphics = function(w, h, renderer){
-    if (renderer === constants.WEBGL) {
-      return this._createGraphics3D(w,h);
-    }
-    else {
-      return this._createGraphics2D(w,h);
-    }
-  };
-  /**
-   * Creates and returns a new p5.Graphics2D object. Use this class if you need
-   * to draw into an off-screen graphics buffer. The two parameters define the
-   * width and height in pixels.
-   */
-  p5.prototype._createGraphics2D = function(w, h) {
->>>>>>> 8347f62b
     var c = document.createElement('canvas');
     //c.style.visibility='hidden';
     var node = this._userNode || document.body;
@@ -210,7 +194,7 @@
     this._elements.push(pg);
 
     for (var p in p5.prototype) {
-      if (!pg[p]) {
+      if (!pg.hasOwnProperty(p)) {
         if (typeof p5.prototype[p] === 'function') {
           pg[p] = p5.prototype[p].bind(pg);
         } else {
