API
===

See [API progress page](https://github.com/lmccart/processing-js/blob/master/api-progress.md) for current and future implementation plans.

###Structure 

<<<<<<< HEAD
+ println() (parentheses)println
+ println, (comma)println
+ println. (dot)println
+ println/* */ (multiline comment)println
+ println/** */ (doc comment)println
+ println// (comment)println
+ println; (semicolon)println
+ println= (assign)println
+ println"[]" (array access)println
+ println{} (curly braces)println
+ printlncatchprintln
+ printlndraw()println
+ exit()
+ printlnfalseprintln
+ printlnfinallyprintln
+ printlnloop()println
+ printlnnewprintln
+ printlnnoLoop()println
+ printlnnullprintln
+ popStyle()
+ pushStyle()
+ printlnredraw()println
+ printlnreturnprintln
+ printlnsetup()println
+ printlnthisprintln
+ printlntrueprintln
+ printlntryprintln
=======
+ __() (parentheses)__
+ __, (comma)__
+ __. (dot)__
+ __/* */ (multiline comment)__
+ __/** */ (doc comment)__
+ __// (comment)__
+ __; (semicolon)__
+ __= (assign)__
+ __"[]" (array access)__
+ __{} (curly braces)__
+ __catch__
+ __draw()__
+ exit()
+ __false__
+ __finally__
+ __loop()__
+ __new__
+ __noLoop()__
+ __null__
+ popStyle()
+ pushStyle()
+ __redraw()__
+ __return__
+ __setup()__
+ __this__
+ __true__
+ __try__
>>>>>>> 9d7f849e

###Environment 
+ cursor()
+ printlndisplayHeightprintln
+ printlndisplayWidthprintln
+ focused
<<<<<<< HEAD
+ printlnframeCountprintln
+ printlnframeRate()println
+ printlngetFrameRate()println
+ printlnheightprintln
+ noCursor()
+ printlnsize()println
+ printlnwidthprintln
=======
+ __frameCount__
+ __frameRate()__
+ __getFrameRate()__
+ __height__
+ noCursor()
+ __size()__
+ __width__
>>>>>>> 9d7f849e


####String Functions
+ printlnjoin()println
+ printlnmatch()println
+ matchAll()
+ printlnnf()println
+ nfc()
+ nfp()
+ nfs()
+ printlnsplit()println
+ splitTokens()
+ printlntrim()println

####Array Functions
+ printlnappend()println
+ printlnarrayCopy()println
+ printlnconcat()println
+ printlnexpand()println
+ printlnreverse()println
+ printlnshorten()println
+ sort()
+ printlnsplice()println
+ printlnsubset()println


###Control

####Relational Operators
+ println!= (inequality)println
+ println< (less than)println
+ println<= (less than or equal to)println
+ println== (equality)println
+ println> (greater than)println
+ println>= (greater than or equal to)println

####Iteration
+ printlnforprintln
+ printlnwhileprintln

####Conditionals
+ println?: (conditional)println
+ printlnbreakprintln
+ printlncaseprintln
+ printlncontinueprintln
+ printlndefaultprintln
+ printlnelseprintln
+ printlnifprintln
+ printlnswitchprintln

####Logical Operators
+ println! (logical NOT)println
+ println&& (logical AND)println
+ println|| (logical OR)println


###Shape 
+ createShape()
+ loadShape()
+ PShape

####2D Primitives
+ arc()
+ printlnellipse()println
+ printlnline()println
+ point()
+ printlnquad()println
+ printlnrect()println
+ printlntriangle()println

####Curves
+ printlnbezier()println
+ bezierDetail()
+ bezierPoint()
+ bezierTangent()
+ curve()
+ curveDetail()
+ curvePoint()
+ curveTangent()
+ curveTightness()

####_3D Primitives_
+ _box()_
+ _sphere()_
+ _sphereDetail()_

####Attributes
+ printlnellipseMode()println
+ printlnnoSmooth()println
+ printlnrectMode()println
+ printlnsmooth()println
+ printlnstrokeCap()println
+ printlnstrokeJoin()println
+ printlnstrokeWeight()println

####Vertex
+ beginContour()
+ printlnbeginShape()println
+ printlnbezierVertex()println
+ curveVertex()
+ endContour()
+ printlnendShape()println
+ printlnquadraticVertex()println
+ printlnvertex()println

####Loading & Displaying
+ shape()
+ shapeMode()


###Input

####Mouse
+ mouseButton
+ printlnmouseClicked()println
+ mouseDragged()
+ printlnmouseMoved()println
+ printlnmousePressed()println
+ mousePressed
+ printlnmouseReleased()println
+ mouseWheel()
+ printlnmouseXprintln
+ printlnmouseYprintln
+ printlnpmouseXprintln
+ printlnpmouseYprintln

####Keyboard
+ printlnkeyprintln
+ printlnkeyCodeprintln
+ printlnkeyPressed()println
+ ~~keyPressed~~
+ printlniskeyPressed()println
+ printlnkeyReleased()println
+ printlnkeyTyped()println

####Files
+ ~~BufferedReader~~
+ createInput()
+ createReader()
+ loadBytes()
+ printlnloadJSON()println
+ ~~loadJSONArray()~~
+ ~~loadJSONObject()~~
+ printlnloadStrings()println
+ loadTable()
+ loadXML()
+ open()
+ parseXML()
+ saveTable()
+ selectFolder()
+ selectInput()


####Time & Date
+ printlnday()println
+ printlnhour()println
+ printlnmillis()println
+ printlnminute()println
+ printlnmonth()println
+ printlnsecond()println
+ printlnyear()println

###Output

####Text Area
<<<<<<< HEAD
+ printlnprintln()println

####Image
+ printlnsave()println
=======
+ __println()__

####Image
+ __save()__
>>>>>>> 9d7f849e

####Files
+ beginRaw()
+ beginRecord()
+ createOutput()
+ printlncreateWriter()println
+ endRaw()
+ endRecord()
+ printlnPrintWriterprintln
+ saveBytes()
+ saveJSONArray()
+ saveJSONObject()
+ saveStream()
+ printlnsaveStrings()println
+ saveXML()
+ selectOutput()


###Transform 
+ printlnapplyMatrix()println
+ printlnpopMatrix()println
+ printlnprintMatrix()println
+ printlnpushMatrix()println
+ printlnresetMatrix()println
+ printlnrotate()println
+ _rotateX()_
+ _rotateY()_
+ _rotateZ()_
<<<<<<< HEAD
+ printlnscale()println
+ printlnshearX()println
+ printlnshearY()println
+ printlntranslate()println
=======
+ __scale()__
+ __shearX()__
+ __shearY()__
+ __translate()__
>>>>>>> 9d7f849e

####Setting
+ printlnbackground()println
+ clear()
+ printlncolorMode()println // pend test this?
+ printlnfill()println
+ printlnnoFill()println
+ printlnnoStroke()println
+ printlnstroke()println

####Creating & Reading
+ printlnalpha()println
+ printlnblue()println
+ printlnbrightness()println
+ printlncolor()println
+ printlngreen()println
+ printlnhue()println
+ printlnlerpColor()println
+ printlnred()println
+ printlnsaturation()println

###Image 

+ printlncreateImage()println
+ printlnPImageprintln - _mostly_

####Loading & Displaying
+ printlnimage()println
+ printlnimageMode()println
+ printlnloadImage()println
+ noTint()
+ requestImage()
+ tint()

####Textures
+ texture()
+ textureMode()
+ textureWrap()

####Pixels
+ blend()
+ copy()
+ filter()
+ printlnget()println
+ printlnloadPixels()println
+ printlnpixels[]println
+ set()
+ printlnupdatePixels()println

###Rendering 
+ blendMode()
+ createGraphics()
+ PGraphics

####Shaders
+ loadShader()
+ PShader
+ resetShader()
+ shader()

###Typography 

+ PFont

####Loading & Displaying
+ createFont()
+ loadFont()
+ printlntext()println
+ textFont()

####Attributes
+ printlntextAlign()println
+ textLeading()
+ textMode()
+ printlntextSize()println
+ textWidth()

####Metrics
+ textAscent()
+ textDescent()


###Math 

+ PVector

####Operators
+ println% (modulo)println
+ println* (multiply)println
+ println*= (multiply assign)println
+ println+ (addition)println
+ println++ (increment)println
+ println+= (add assign)println
+ println- (minus)println
+ println-- (decrement)println
+ println-= (subtract assign)println
+ println/ (divide)println
+ println/= (divide assign)println

####Bitwise Operators
+ println& (bitwise AND)println
+ println<< (left shift)println
+ println>> (right shift)println
+ println| (bitwise OR)println

####Calculation
+ printlnabs()println
+ printlnceil()println
+ printlnconstrain()println
+ printlndist()println
+ printlnexp()println
+ printlnfloor()println
+ printlnlerp()println
+ printlnlog()println
+ printlnmag()println
+ printlnmap()println
+ printlnmax()println
+ printlnmin()println
+ printlnnorm()println
+ printlnpow()println
+ printlnround()println
+ printlnsq()println
+ printlnsqrt()println

####Trigonometry
+ printlnacos()println
+ printlnasin()println
+ printlnatan()println
+ printlnatan2()println
+ printlncos()println
+ printlndegrees()println
+ printlnradians()println
+ printlnsin()println
+ printlntan()println

####Random
+ noise()
+ noiseDetail()
+ noiseSeed()
+ printlnrandom()println
+ randomGaussian()
+ randomSeed()

###Constants 

<<<<<<< HEAD
+ printlnHALF_PIprintln
+ printlnPIprintln
+ printlnQUARTER_PIprintln
+ printlnTAUprintln
+ printlnTWO_PIprintln
=======
+ __HALF_PI__
+ __PI__
+ __QUARTER_PI__
+ __TAU__
+ __TWO_PI__
>>>>>>> 9d7f849e


###DOM
+ AUTO
// Create

####Create
+ createElement(html)
+ createImage(src)
+ createCanvas(w, h)


####Access
+ get(id)
+ get(class)

####Set context
+ context(id)
+ context(obj)

####PElement
+ id(id)
+ class(class)
+ size(w, h)
+ position(x, y)
+ style(style)
+ html(html)
+ show()
+ hide()

####Listeners
+ mousePressed(function)
+ mouseOver(function)
+ mouseOut(function)
<|MERGE_RESOLUTION|>--- conflicted
+++ resolved
@@ -5,140 +5,100 @@
 
 ###Structure 
 
-<<<<<<< HEAD
-+ println() (parentheses)println
-+ println, (comma)println
-+ println. (dot)println
-+ println/* */ (multiline comment)println
-+ println/** */ (doc comment)println
-+ println// (comment)println
-+ println; (semicolon)println
-+ println= (assign)println
-+ println"[]" (array access)println
-+ println{} (curly braces)println
-+ printlncatchprintln
-+ printlndraw()println
++ () (parentheses)
++ , (comma)
++ . (dot)
++ /* */ (multiline comment)
++ /** */ (doc comment)
++ // (comment)
++ ; (semicolon)
++ = (assign)
++ "[]" (array access)
++ {} (curly braces)
++ catch
++ draw()
 + exit()
-+ printlnfalseprintln
-+ printlnfinallyprintln
-+ printlnloop()println
-+ printlnnewprintln
-+ printlnnoLoop()println
-+ printlnnullprintln
++ false
++ finally
++ loop()
++ new
++ noLoop()
++ null
 + popStyle()
 + pushStyle()
-+ printlnredraw()println
-+ printlnreturnprintln
-+ printlnsetup()println
-+ printlnthisprintln
-+ printlntrueprintln
-+ printlntryprintln
-=======
-+ __() (parentheses)__
-+ __, (comma)__
-+ __. (dot)__
-+ __/* */ (multiline comment)__
-+ __/** */ (doc comment)__
-+ __// (comment)__
-+ __; (semicolon)__
-+ __= (assign)__
-+ __"[]" (array access)__
-+ __{} (curly braces)__
-+ __catch__
-+ __draw()__
-+ exit()
-+ __false__
-+ __finally__
-+ __loop()__
-+ __new__
-+ __noLoop()__
-+ __null__
-+ popStyle()
-+ pushStyle()
-+ __redraw()__
-+ __return__
-+ __setup()__
-+ __this__
-+ __true__
-+ __try__
->>>>>>> 9d7f849e
++ redraw()
++ return
++ setup()
++ this
++ true
++ try
 
 ###Environment 
 + cursor()
-+ printlndisplayHeightprintln
-+ printlndisplayWidthprintln
++ displayHeight
++ displayWidth
 + focused
-<<<<<<< HEAD
-+ printlnframeCountprintln
-+ printlnframeRate()println
-+ printlngetFrameRate()println
-+ printlnheightprintln
++ frameCount
++ frameRate()
++ getFrameRate()
++ height
 + noCursor()
-+ printlnsize()println
-+ printlnwidthprintln
-=======
-+ __frameCount__
-+ __frameRate()__
-+ __getFrameRate()__
-+ __height__
-+ noCursor()
-+ __size()__
-+ __width__
->>>>>>> 9d7f849e
++ size()
++ width
 
 
 ####String Functions
-+ printlnjoin()println
-+ printlnmatch()println
++ join()
++ match()
 + matchAll()
-+ printlnnf()println
++ nf()
 + nfc()
 + nfp()
 + nfs()
-+ printlnsplit()println
++ split()
 + splitTokens()
-+ printlntrim()println
++ trim()
 
 ####Array Functions
-+ printlnappend()println
-+ printlnarrayCopy()println
-+ printlnconcat()println
-+ printlnexpand()println
-+ printlnreverse()println
-+ printlnshorten()println
++ append()
++ arrayCopy()
++ concat()
++ expand()
++ reverse()
++ shorten()
 + sort()
-+ printlnsplice()println
-+ printlnsubset()println
++ splice()
++ subset()
 
 
 ###Control
 
 ####Relational Operators
-+ println!= (inequality)println
-+ println< (less than)println
-+ println<= (less than or equal to)println
-+ println== (equality)println
-+ println> (greater than)println
-+ println>= (greater than or equal to)println
++ != (inequality)
++ < (less than)
++ <= (less than or equal to)
++ == (equality)
++ > (greater than)
++ >= (greater than or equal to)
 
 ####Iteration
-+ printlnforprintln
-+ printlnwhileprintln
++ for
++ while
 
 ####Conditionals
-+ println?: (conditional)println
-+ printlnbreakprintln
-+ printlncaseprintln
-+ printlncontinueprintln
-+ printlndefaultprintln
-+ printlnelseprintln
-+ printlnifprintln
-+ printlnswitchprintln
++ ?: (conditional)
++ break
++ case
++ continue
++ default
++ else
++ if
++ switch
 
 ####Logical Operators
-+ println! (logical NOT)println
-+ println&& (logical AND)println
-+ println|| (logical OR)println
++ ! (logical NOT)
++ && (logical AND)
++ || (logical OR)
 
 
 ###Shape 
@@ -148,15 +108,15 @@
 
 ####2D Primitives
 + arc()
-+ printlnellipse()println
-+ printlnline()println
++ ellipse()
++ line()
 + point()
-+ printlnquad()println
-+ printlnrect()println
-+ printlntriangle()println
++ quad()
++ rect()
++ triangle()
 
 ####Curves
-+ printlnbezier()println
++ bezier()
 + bezierDetail()
 + bezierPoint()
 + bezierTangent()
@@ -172,23 +132,23 @@
 + _sphereDetail()_
 
 ####Attributes
-+ printlnellipseMode()println
-+ printlnnoSmooth()println
-+ printlnrectMode()println
-+ printlnsmooth()println
-+ printlnstrokeCap()println
-+ printlnstrokeJoin()println
-+ printlnstrokeWeight()println
++ ellipseMode()
++ noSmooth()
++ rectMode()
++ smooth()
++ strokeCap()
++ strokeJoin()
++ strokeWeight()
 
 ####Vertex
 + beginContour()
-+ printlnbeginShape()println
-+ printlnbezierVertex()println
++ beginShape()
++ bezierVertex()
 + curveVertex()
 + endContour()
-+ printlnendShape()println
-+ printlnquadraticVertex()println
-+ printlnvertex()println
++ endShape()
++ quadraticVertex()
++ vertex()
 
 ####Loading & Displaying
 + shape()
@@ -199,36 +159,36 @@
 
 ####Mouse
 + mouseButton
-+ printlnmouseClicked()println
++ mouseClicked()
 + mouseDragged()
-+ printlnmouseMoved()println
-+ printlnmousePressed()println
++ mouseMoved()
++ mousePressed()
 + mousePressed
-+ printlnmouseReleased()println
++ mouseReleased()
 + mouseWheel()
-+ printlnmouseXprintln
-+ printlnmouseYprintln
-+ printlnpmouseXprintln
-+ printlnpmouseYprintln
++ mouseX
++ mouseY
++ pmouseX
++ pmouseY
 
 ####Keyboard
-+ printlnkeyprintln
-+ printlnkeyCodeprintln
-+ printlnkeyPressed()println
++ key
++ keyCode
++ keyPressed()
 + ~~keyPressed~~
-+ printlniskeyPressed()println
-+ printlnkeyReleased()println
-+ printlnkeyTyped()println
++ iskeyPressed()
++ keyReleased()
++ keyTyped()
 
 ####Files
 + ~~BufferedReader~~
 + createInput()
 + createReader()
 + loadBytes()
-+ printlnloadJSON()println
++ loadJSON()
 + ~~loadJSONArray()~~
 + ~~loadJSONObject()~~
-+ printlnloadStrings()println
++ loadStrings()
 + loadTable()
 + loadXML()
 + open()
@@ -239,97 +199,83 @@
 
 
 ####Time & Date
-+ printlnday()println
-+ printlnhour()println
-+ printlnmillis()println
-+ printlnminute()println
-+ printlnmonth()println
-+ printlnsecond()println
-+ printlnyear()println
++ day()
++ hour()
++ millis()
++ minute()
++ month()
++ second()
++ year()
 
 ###Output
 
 ####Text Area
-<<<<<<< HEAD
-+ printlnprintln()println
++ println()
 
 ####Image
-+ printlnsave()println
-=======
-+ __println()__
-
-####Image
-+ __save()__
->>>>>>> 9d7f849e
++ save()
 
 ####Files
 + beginRaw()
 + beginRecord()
 + createOutput()
-+ printlncreateWriter()println
++ createWriter()
 + endRaw()
 + endRecord()
-+ printlnPrintWriterprintln
++ PrintWriter
 + saveBytes()
 + saveJSONArray()
 + saveJSONObject()
 + saveStream()
-+ printlnsaveStrings()println
++ saveStrings()
 + saveXML()
 + selectOutput()
 
 
 ###Transform 
-+ printlnapplyMatrix()println
-+ printlnpopMatrix()println
-+ printlnprintMatrix()println
-+ printlnpushMatrix()println
-+ printlnresetMatrix()println
-+ printlnrotate()println
++ applyMatrix()
++ popMatrix()
++ printMatrix()
++ pushMatrix()
++ resetMatrix()
++ rotate()
 + _rotateX()_
 + _rotateY()_
 + _rotateZ()_
-<<<<<<< HEAD
-+ printlnscale()println
-+ printlnshearX()println
-+ printlnshearY()println
-+ printlntranslate()println
-=======
-+ __scale()__
-+ __shearX()__
-+ __shearY()__
-+ __translate()__
->>>>>>> 9d7f849e
++ scale()
++ shearX()
++ shearY()
++ translate()
 
 ####Setting
-+ printlnbackground()println
++ background()
 + clear()
-+ printlncolorMode()println // pend test this?
-+ printlnfill()println
-+ printlnnoFill()println
-+ printlnnoStroke()println
-+ printlnstroke()println
++ colorMode() // pend test this?
++ fill()
++ noFill()
++ noStroke()
++ stroke()
 
 ####Creating & Reading
-+ printlnalpha()println
-+ printlnblue()println
-+ printlnbrightness()println
-+ printlncolor()println
-+ printlngreen()println
-+ printlnhue()println
-+ printlnlerpColor()println
-+ printlnred()println
-+ printlnsaturation()println
++ alpha()
++ blue()
++ brightness()
++ color()
++ green()
++ hue()
++ lerpColor()
++ red()
++ saturation()
 
 ###Image 
 
-+ printlncreateImage()println
-+ printlnPImageprintln - _mostly_
++ createImage()
++ PImage - _mostly_
 
 ####Loading & Displaying
-+ printlnimage()println
-+ printlnimageMode()println
-+ printlnloadImage()println
++ image()
++ imageMode()
++ loadImage()
 + noTint()
 + requestImage()
 + tint()
@@ -343,11 +289,11 @@
 + blend()
 + copy()
 + filter()
-+ printlnget()println
-+ printlnloadPixels()println
-+ printlnpixels[]println
++ get()
++ loadPixels()
++ pixels[]
 + set()
-+ printlnupdatePixels()println
++ updatePixels()
 
 ###Rendering 
 + blendMode()
@@ -367,14 +313,14 @@
 ####Loading & Displaying
 + createFont()
 + loadFont()
-+ printlntext()println
++ text()
 + textFont()
 
 ####Attributes
-+ printlntextAlign()println
++ textAlign()
 + textLeading()
 + textMode()
-+ printlntextSize()println
++ textSize()
 + textWidth()
 
 ####Metrics
@@ -387,77 +333,69 @@
 + PVector
 
 ####Operators
-+ println% (modulo)println
-+ println* (multiply)println
-+ println*= (multiply assign)println
-+ println+ (addition)println
-+ println++ (increment)println
-+ println+= (add assign)println
-+ println- (minus)println
-+ println-- (decrement)println
-+ println-= (subtract assign)println
-+ println/ (divide)println
-+ println/= (divide assign)println
++ % (modulo)
++ * (multiply)
++ *= (multiply assign)
++ + (addition)
++ ++ (increment)
++ += (add assign)
++ - (minus)
++ -- (decrement)
++ -= (subtract assign)
++ / (divide)
++ /= (divide assign)
 
 ####Bitwise Operators
-+ println& (bitwise AND)println
-+ println<< (left shift)println
-+ println>> (right shift)println
-+ println| (bitwise OR)println
++ & (bitwise AND)
++ << (left shift)
++ >> (right shift)
++ | (bitwise OR)
 
 ####Calculation
-+ printlnabs()println
-+ printlnceil()println
-+ printlnconstrain()println
-+ printlndist()println
-+ printlnexp()println
-+ printlnfloor()println
-+ printlnlerp()println
-+ printlnlog()println
-+ printlnmag()println
-+ printlnmap()println
-+ printlnmax()println
-+ printlnmin()println
-+ printlnnorm()println
-+ printlnpow()println
-+ printlnround()println
-+ printlnsq()println
-+ printlnsqrt()println
++ abs()
++ ceil()
++ constrain()
++ dist()
++ exp()
++ floor()
++ lerp()
++ log()
++ mag()
++ map()
++ max()
++ min()
++ norm()
++ pow()
++ round()
++ sq()
++ sqrt()
 
 ####Trigonometry
-+ printlnacos()println
-+ printlnasin()println
-+ printlnatan()println
-+ printlnatan2()println
-+ printlncos()println
-+ printlndegrees()println
-+ printlnradians()println
-+ printlnsin()println
-+ printlntan()println
++ acos()
++ asin()
++ atan()
++ atan2()
++ cos()
++ degrees()
++ radians()
++ sin()
++ tan()
 
 ####Random
 + noise()
 + noiseDetail()
 + noiseSeed()
-+ printlnrandom()println
++ random()
 + randomGaussian()
 + randomSeed()
 
 ###Constants 
 
-<<<<<<< HEAD
-+ printlnHALF_PIprintln
-+ printlnPIprintln
-+ printlnQUARTER_PIprintln
-+ printlnTAUprintln
-+ printlnTWO_PIprintln
-=======
-+ __HALF_PI__
-+ __PI__
-+ __QUARTER_PI__
-+ __TAU__
-+ __TWO_PI__
->>>>>>> 9d7f849e
++ HALF_PI
++ PI
++ QUARTER_PI
++ TAU
++ TWO_PI
 
 
 ###DOM
